--- conflicted
+++ resolved
@@ -31,20 +31,16 @@
 ```
 
 TODO:
-<<<<<<< HEAD
 - [ ] training 
   - [x] training works
   - [x] check training process
    - [x] generator
    - [x] disc
    - [ ] transformer discriminators
+   - [ ] resume
 - [ ] dev benchmark etc
-=======
-- [x] training 
-   - [x] training works
-   - [x] check training process
-   - [ ] cv interval
->>>>>>> c98a5ab8
 - [ ] infer
    - [x] offline
-   - [ ] chunk by chunk or frame by frame+   - [ ] chunk by chunk or frame by frame
+   - [ ] onnx
+- [ ] exmple for: cosyvoice2 and transformer-vocos